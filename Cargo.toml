--- conflicted
+++ resolved
@@ -32,11 +32,7 @@
 	"beacon_node/eth2-libp2p",
     "beacon_node/rpc",
 	"beacon_node/version",
-<<<<<<< HEAD
-	"beacon_node/eth1_chain",
-=======
 	"beacon_node/eth1",
->>>>>>> eaea1fa0
 	"beacon_node/beacon_chain",
 	"tests/ef_tests",
 	"tests/cli_util",
