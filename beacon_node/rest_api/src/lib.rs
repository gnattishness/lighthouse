#[macro_use]
extern crate lazy_static;
extern crate network as client_network;

mod beacon;
mod config;
mod helpers;
mod metrics;
mod network;
mod node;
mod spec;
mod url_query;
mod validator;

use beacon_chain::{BeaconChain, BeaconChainTypes};
use client_network::Service as NetworkService;
pub use config::Config as ApiConfig;
use hyper::rt::Future;
use hyper::service::service_fn_ok;
use hyper::{Body, Method, Response, Server, StatusCode};
use slog::{info, o, warn};
use std::ops::Deref;
use std::path::PathBuf;
use std::sync::Arc;
use tokio::runtime::TaskExecutor;
use url_query::UrlQuery;

#[derive(PartialEq, Debug)]
pub enum ApiError {
    MethodNotAllowed(String),
    ServerError(String),
    NotImplemented(String),
    InvalidQueryParams(String),
    NotFound(String),
    ImATeapot(String), // Just in case.
}

pub type ApiResult = Result<Response<Body>, ApiError>;

impl Into<Response<Body>> for ApiError {
    fn into(self) -> Response<Body> {
        let status_code: (StatusCode, String) = match self {
            ApiError::MethodNotAllowed(desc) => (StatusCode::METHOD_NOT_ALLOWED, desc),
            ApiError::ServerError(desc) => (StatusCode::INTERNAL_SERVER_ERROR, desc),
            ApiError::NotImplemented(desc) => (StatusCode::NOT_IMPLEMENTED, desc),
            ApiError::InvalidQueryParams(desc) => (StatusCode::BAD_REQUEST, desc),
            ApiError::NotFound(desc) => (StatusCode::NOT_FOUND, desc),
            ApiError::ImATeapot(desc) => (StatusCode::IM_A_TEAPOT, desc),
        };
        Response::builder()
            .status(status_code.0)
            .body(Body::from(status_code.1))
            .expect("Response should always be created.")
    }
}

impl From<store::Error> for ApiError {
    fn from(e: store::Error) -> ApiError {
        ApiError::ServerError(format!("Database error: {:?}", e))
    }
}

impl From<types::BeaconStateError> for ApiError {
    fn from(e: types::BeaconStateError) -> ApiError {
        ApiError::ServerError(format!("BeaconState error: {:?}", e))
    }
}

impl From<state_processing::per_slot_processing::Error> for ApiError {
    fn from(e: state_processing::per_slot_processing::Error) -> ApiError {
        ApiError::ServerError(format!("PerSlotProcessing error: {:?}", e))
    }
}

pub fn start_server<T: BeaconChainTypes + Clone + Send + Sync + 'static>(
    config: &ApiConfig,
    executor: &TaskExecutor,
    beacon_chain: Arc<BeaconChain<T>>,
    network_service: Arc<NetworkService<T>>,
    db_path: PathBuf,
    log: &slog::Logger,
) -> Result<exit_future::Signal, hyper::Error> {
    let log = log.new(o!("Service" => "Api"));

    // build a channel to kill the HTTP server
    let (exit_signal, exit) = exit_future::signal();

    let exit_log = log.clone();
    let server_exit = exit.and_then(move |_| {
        info!(exit_log, "API service shutdown");
        Ok(())
    });

    let db_path = DBPath(db_path);

    // Get the address to bind to
    let bind_addr = (config.listen_address, config.port).into();

    // Clone our stateful objects, for use in service closure.
    let server_log = log.clone();
    let server_bc = beacon_chain.clone();

    let service = move || {
        let log = server_log.clone();
        let beacon_chain = server_bc.clone();
        let db_path = db_path.clone();
        let network_service = network_service.clone();

        // Create a simple handler for the router, inject our stateful objects into the request.
        service_fn_ok(move |mut req| {
            metrics::inc_counter(&metrics::REQUEST_COUNT);
            let timer = metrics::start_timer(&metrics::REQUEST_RESPONSE_TIME);

            req.extensions_mut().insert::<slog::Logger>(log.clone());
            req.extensions_mut()
                .insert::<Arc<BeaconChain<T>>>(beacon_chain.clone());
            req.extensions_mut().insert::<DBPath>(db_path.clone());
            req.extensions_mut()
                .insert::<Arc<NetworkService<T>>>(network_service.clone());

            let path = req.uri().path().to_string();

            // Route the request to the correct handler.
            let result = match (req.method(), path.as_ref()) {
<<<<<<< HEAD
                // Methods for Beacon Node
                // TODO: should these be moved under /chain/beacon (to make way for shards)
                (&Method::GET, "/beacon/best_slot") => beacon::get_best_slot::<T>(req),
=======
                (&Method::GET, "/beacon/head") => beacon::get_head::<T>(req),
>>>>>>> b912e26b
                (&Method::GET, "/beacon/block") => beacon::get_block::<T>(req),
                (&Method::GET, "/beacon/blocks") => helpers::implementation_pending_response(req),
                //TODO Is the below replaced by finalized_checkpoint?
                (&Method::GET, "/beacon/chainhead") => {
                    helpers::implementation_pending_response(req)
                }
                (&Method::GET, "/beacon/block_root") => beacon::get_block_root::<T>(req),
                (&Method::GET, "/beacon/latest_finalized_checkpoint") => {
                    beacon::get_latest_finalized_checkpoint::<T>(req)
                }
                (&Method::GET, "/beacon/state") => beacon::get_state::<T>(req),
                (&Method::GET, "/beacon/state_root") => beacon::get_state_root::<T>(req),

                //TODO: Add aggreggate/filtered state lookups here, e.g. /beacon/validators/balances

                // Methods for Client
                (&Method::GET, "/metrics") => metrics::get_prometheus::<T>(req),
<<<<<<< HEAD
                (&Method::GET, "/node/version") => node::get_version(req),
                (&Method::GET, "/node/genesis_time") => node::get_genesis_time::<T>(req),
                (&Method::GET, "/node/deposit_contract") => {
                    helpers::implementation_pending_response(req)
                }
                (&Method::GET, "/node/syncing") => helpers::implementation_pending_response(req),
                (&Method::GET, "/node/fork") => helpers::implementation_pending_response(req),

                // Methods for Network
                (&Method::GET, "/node/network/enr") => network::get_enr::<T>(req),
                (&Method::GET, "/node/network/peers") => network::get_peer_list::<T>(req),
                (&Method::GET, "/node/network/listen_addresses") => {
                    network::get_listen_addresses::<T>(req)
                }

                // Methods for Validator
                (&Method::GET, "/validator/duties") => validator::get_validator_duties::<T>(req),
                (&Method::GET, "/validator/block") => helpers::implementation_pending_response(req),
                (&Method::POST, "/validator/block") => {
                    helpers::implementation_pending_response(req)
                }
                (&Method::GET, "/validator/attestation") => {
                    helpers::implementation_pending_response(req)
                }
                (&Method::POST, "/validator/attestation") => {
                    helpers::implementation_pending_response(req)
                }

                // Methods for Syncing?
=======
                (&Method::GET, "/network/enr") => network::get_enr::<T>(req),
                (&Method::GET, "/network/peer_count") => network::get_peer_count::<T>(req),
                (&Method::GET, "/network/peer_id") => network::get_peer_id::<T>(req),
                (&Method::GET, "/network/peers") => network::get_peer_list::<T>(req),
                (&Method::GET, "/network/listen_addresses") => {
                    network::get_listen_addresses::<T>(req)
                }
                (&Method::GET, "/node/version") => node::get_version(req),
                (&Method::GET, "/node/genesis_time") => node::get_genesis_time::<T>(req),
>>>>>>> b912e26b
                (&Method::GET, "/spec") => spec::get_spec::<T>(req),
                (&Method::GET, "/spec/slots_per_epoch") => spec::get_slots_per_epoch::<T>(req),

                _ => Err(ApiError::NotFound(
                    "Request path and/or method not found.".to_owned(),
                )),
            };

            let response = match result {
                // Return the `hyper::Response`.
                Ok(response) => {
                    metrics::inc_counter(&metrics::SUCCESS_COUNT);
                    slog::debug!(log, "Request successful: {:?}", path);
                    response
                }
                // Map the `ApiError` into `hyper::Response`.
                Err(e) => {
                    slog::debug!(log, "Request failure: {:?}", path);
                    e.into()
                }
            };

            metrics::stop_timer(timer);

            response
        })
    };

    let log_clone = log.clone();
    let server = Server::bind(&bind_addr)
        .serve(service)
        .with_graceful_shutdown(server_exit)
        .map_err(move |e| {
            warn!(
                log_clone,
                "API failed to start, Unable to bind"; "address" => format!("{:?}", e)
            )
        });

    info!(
        log,
        "REST API started";
        "address" => format!("{}", config.listen_address),
        "port" => config.port,
    );

    executor.spawn(server);

    Ok(exit_signal)
}

fn success_response(body: Body) -> Response<Body> {
    Response::builder()
        .status(StatusCode::OK)
        .body(body)
        .expect("We should always be able to make response from the success body.")
}

#[derive(Clone)]
pub struct DBPath(PathBuf);

impl Deref for DBPath {
    type Target = PathBuf;

    fn deref(&self) -> &Self::Target {
        &self.0
    }
}<|MERGE_RESOLUTION|>--- conflicted
+++ resolved
@@ -122,13 +122,10 @@
 
             // Route the request to the correct handler.
             let result = match (req.method(), path.as_ref()) {
-<<<<<<< HEAD
                 // Methods for Beacon Node
-                // TODO: should these be moved under /chain/beacon (to make way for shards)
-                (&Method::GET, "/beacon/best_slot") => beacon::get_best_slot::<T>(req),
-=======
+                //TODO: Remove?
+                //(&Method::GET, "/beacon/best_slot") => beacon::get_best_slot::<T>(req),
                 (&Method::GET, "/beacon/head") => beacon::get_head::<T>(req),
->>>>>>> b912e26b
                 (&Method::GET, "/beacon/block") => beacon::get_block::<T>(req),
                 (&Method::GET, "/beacon/blocks") => helpers::implementation_pending_response(req),
                 //TODO Is the below replaced by finalized_checkpoint?
@@ -146,7 +143,6 @@
 
                 // Methods for Client
                 (&Method::GET, "/metrics") => metrics::get_prometheus::<T>(req),
-<<<<<<< HEAD
                 (&Method::GET, "/node/version") => node::get_version(req),
                 (&Method::GET, "/node/genesis_time") => node::get_genesis_time::<T>(req),
                 (&Method::GET, "/node/deposit_contract") => {
@@ -156,27 +152,6 @@
                 (&Method::GET, "/node/fork") => helpers::implementation_pending_response(req),
 
                 // Methods for Network
-                (&Method::GET, "/node/network/enr") => network::get_enr::<T>(req),
-                (&Method::GET, "/node/network/peers") => network::get_peer_list::<T>(req),
-                (&Method::GET, "/node/network/listen_addresses") => {
-                    network::get_listen_addresses::<T>(req)
-                }
-
-                // Methods for Validator
-                (&Method::GET, "/validator/duties") => validator::get_validator_duties::<T>(req),
-                (&Method::GET, "/validator/block") => helpers::implementation_pending_response(req),
-                (&Method::POST, "/validator/block") => {
-                    helpers::implementation_pending_response(req)
-                }
-                (&Method::GET, "/validator/attestation") => {
-                    helpers::implementation_pending_response(req)
-                }
-                (&Method::POST, "/validator/attestation") => {
-                    helpers::implementation_pending_response(req)
-                }
-
-                // Methods for Syncing?
-=======
                 (&Method::GET, "/network/enr") => network::get_enr::<T>(req),
                 (&Method::GET, "/network/peer_count") => network::get_peer_count::<T>(req),
                 (&Method::GET, "/network/peer_id") => network::get_peer_id::<T>(req),
@@ -184,9 +159,20 @@
                 (&Method::GET, "/network/listen_addresses") => {
                     network::get_listen_addresses::<T>(req)
                 }
-                (&Method::GET, "/node/version") => node::get_version(req),
-                (&Method::GET, "/node/genesis_time") => node::get_genesis_time::<T>(req),
->>>>>>> b912e26b
+
+                // Methods for Validator
+                (&Method::GET, "/validator/duties") => validator::get_validator_duties::<T>(req),
+                (&Method::GET, "/validator/block") => helpers::implementation_pending_response(req),
+                (&Method::POST, "/validator/block") => {
+                    helpers::implementation_pending_response(req)
+                }
+                (&Method::GET, "/validator/attestation") => {
+                    helpers::implementation_pending_response(req)
+                }
+                (&Method::POST, "/validator/attestation") => {
+                    helpers::implementation_pending_response(req)
+                }
+
                 (&Method::GET, "/spec") => spec::get_spec::<T>(req),
                 (&Method::GET, "/spec/slots_per_epoch") => spec::get_slots_per_epoch::<T>(req),
 
