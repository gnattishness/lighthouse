--- conflicted
+++ resolved
@@ -54,11 +54,7 @@
 
 impl<L, E, S> BeaconChainTypes for CommonTypes<L, E, S>
 where
-<<<<<<< HEAD
-    L: LmdGhost<S, E>,
-=======
-    L: LmdGhost<MemoryStore, E> + 'static,
->>>>>>> 0c3fdcd5
+    L: LmdGhost<S, E> + 'static,
     E: EthSpec,
     S: Store,
 {
@@ -75,11 +71,7 @@
 /// Used for testing.
 pub struct BeaconChainHarness<L, E, S>
 where
-<<<<<<< HEAD
-    L: LmdGhost<S, E>,
-=======
-    L: LmdGhost<MemoryStore, E> + 'static,
->>>>>>> 0c3fdcd5
+    L: LmdGhost<S, E> + 'static,
     E: EthSpec,
     S: Store,
 {
